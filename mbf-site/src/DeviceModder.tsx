import { Adb } from '@yume-chan/adb';
<<<<<<< HEAD
import { loadModStatus, patchApp, quickFix } from "./Agent";
import { ReactNode, useEffect, useState } from 'react';
import { ModLoader, ModStatus } from './Messages';
=======
import { importFile, importModUrl, loadModStatus, patchApp, quickFix, setModStatuses } from "./Agent";
import { useEffect, useState } from 'react';
import { ImportedMod, ModLoader, ModStatus } from './Messages';
>>>>>>> d6b96703
import './css/DeviceModder.css';
import { LogWindow, useLog } from './components/LogWindow';
import { ErrorModal, Modal, SyncingModal } from './components/Modal';
import { ModManager } from './components/ModManager';
import { ManifestMod, Mod, trimGameVersion } from './Models';
import { PermissionsMenu } from './components/PermissionsMenu';
<<<<<<< HEAD
import { SelectableList } from './components/SelectableList';
=======
import { Collapsible } from './components/Collapsible';
import useFileDropper from './hooks/useFileDropper';
import { toast } from 'react-toastify';
>>>>>>> d6b96703

interface DeviceModderProps {
    device: Adb,
    // Quits back to the main menu, optionally giving an error that caused the quit.
    quit: (err: unknown | null) => void
}

export async function uninstallBeatSaber(device: Adb) {
    await device.subprocess.spawnAndWait("pm uninstall com.beatgames.beatsaber");
}

const isDeveloperUrl: boolean = new URLSearchParams(window.location.search).get("dev") === "true";

// Gets the available versions that have diffs to downgrade, and have core mod support
// Sorts them with the newest versions first.
export function GetSortedDowngradableVersions(modStatus: ModStatus): string[] | undefined {
    return modStatus.core_mods?.downgrade_versions
        .filter(version => modStatus.core_mods?.supported_versions.includes(version))
        .sort(CompareBeatSaberVersions)
}

export function CompareBeatSaberVersions(a: string, b: string): number {
    // Split each version into its segments, period separated,
    // e.g. 1.13.2 goes to 1, 13 and 2.
    // We make sure to remove the _ suffix
    const aSegments = a.split("_")[0].split(".");
    const bSegments = b.split("_")[0].split(".");

    // Iterate through the segments, from major to minor, until neither version has any more segments.
    for(let segment = 0; segment < Math.max(aSegments.length, bSegments.length); segment++) {
        // Default each segment to 0 if version A/B has terminated before this segment.
        let aSegment = 0;
        let bSegment = 0;
        if(segment < aSegments.length) {
            aSegment = Number(aSegments[segment]);
        }
        if(segment < bSegments.length) {
            bSegment = Number(bSegments[segment]);
        }

        if(aSegment > bSegment) {
            return -1;
        }   else if(aSegment < bSegment) {
            return 1;
        }
    }

    return 0;
}

export function DeviceModder(props: DeviceModderProps) {
    const [modStatus, setModStatus] = useState(null as ModStatus | null);
    const { device, quit } = props;
    const [logEvents, addLogEvent] = useLog();

    useEffect(() => {
        loadModStatus(device, addLogEvent)
            .then(data => setModStatus(data))
            .catch(err => quit(err));
    }, [device, quit]);

    const gameVersion = modStatus?.app_info?.version;

    function setMods(mods:Mod[]) {
        if (modStatus === null) return;
        setModStatus({ ...modStatus, installed_mods: mods })
    };

    async function onModImported(result: ImportedMod) {
        if (!modStatus || !gameVersion) return;
        
        const { installed_mods, imported_id } = result;
        setMods(installed_mods);

        const imported_mod = installed_mods.find(mod => mod.id === imported_id)!;
        const versionMismatch = gameVersion !== null && gameVersion !== imported_mod.game_version;
        if(versionMismatch) {
            // Don't install a mod by default if its version mismatches: we want the user to understand the consequences
            toast.error("The mod `" + imported_id + "` was not enabled automatically as it is not designed for game version v" + trimGameVersion(gameVersion) + ".");
        }   else    {
            setMods(await setModStatuses(device, { [imported_id]: true }, addLogEvent));
            toast("Successfully downloaded and installed " + imported_id + " v" + imported_mod.version)
        }
    }

    const { isDragging, isLoading } = useFileDropper({
        onFilesDropped: async files => {
            for (const file of files) {
                try {
                    const importResult = await importFile(device, file, addLogEvent);
                    if(importResult.type === 'ImportedFileCopy') {
                        console.log("Successfully copied " + file.name + " to " + importResult.copied_to + " due to request from " + importResult.mod_id);
                        toast("Successfully copied " + file.name + " to the path specified by " + importResult.mod_id);
                    }   else if(importResult.type === 'ImportedSong') {
                        toast("Successfully imported song " + file.name);
                    } else {
                        await onModImported(importResult);
                    }
                }   catch(e)   {
                    toast.error("Failed to import file: " + e);
                }
            }
        },
        onUrlDropped: async url => {
            if (url.startsWith("file:///")) {
                toast.error("Cannot process dropped file from this source, drag from the file picker instead. (Drag from OperaGX file downloads popup does not work)");
                return;
            }
            try {
                const importResult = await importModUrl(device, url, addLogEvent)
                await onModImported(importResult);
                toast(`Successfully imported mod ${importResult.imported_id}`);
            }   catch(e)   {
                toast.error(`Failed to import file: ${e}`);
            }
        }
    })

    // Fun "ocean" of IF statements, hopefully covering every possible state of an installation!
    if (modStatus === null) {
        return <div className='container mainContainer fadeIn'>
            <h2>Checking Beat Saber installation</h2>
            <p>This might take a minute or so the first few times.</p>
            <LogWindow events={logEvents} />
        </div>
    } else if (modStatus.app_info === null) {
        return <div className='container mainContainer'>
            <h1>Beat Saber is not installed</h1>
            <p>Please install Beat Saber from the store and then refresh the page.</p>
        </div>
    } else if (modStatus.core_mods === null) {
        return <div className='container mainContainer'>
            <h1>No internet</h1>
            <p>It seems as though <b>your Quest</b> has no internet connection.</p>
            <p>To mod Beat Saber, MBF needs to download files such as a mod loader and several essential mods.
                <br />This occurs on your Quest's connection. Please make sure that WiFi is enabled, then refresh the page.</p>
        </div>
    } else if (!(modStatus.core_mods.supported_versions.includes(modStatus.app_info.version)) && !isDeveloperUrl) {
        // Check if we can downgrade to a supported version
<<<<<<< HEAD
        const downgradeVersions = GetSortedDowngradableVersions(modStatus);
        console.log("Available versions to downgrade: " + downgradeVersions);
        if(downgradeVersions === undefined || downgradeVersions.length === 0) {
=======
        const downgradeVersion = modStatus.core_mods
            .downgrade_versions
            .find(version => modStatus.core_mods!.supported_versions.includes(version));

        if (downgradeVersion === undefined) {
>>>>>>> d6b96703
            return <NotSupported version={modStatus.app_info.version} device={device} quit={() => quit(undefined)} />
        } else if (modStatus.app_info.loader_installed !== null) {
            // App is already patched, and we COULD in theory downgrade this version normally, but since it has been modified, the diffs will not work.
            // Therefore, they need to reinstall the latest version.
            return <IncompatibleAlreadyModded installedVersion={modStatus.app_info.version} device={device} quit={() => quit(undefined)} />
        } else {
            return <PatchingMenu
                modStatus={modStatus}
                onCompleted={status => setModStatus(status)}
                device={device}
                initialDowngradingTo={downgradeVersions[0]}
            />
        }

    } else if (modStatus.app_info.loader_installed !== null) {
        let loader = modStatus.app_info.loader_installed;
<<<<<<< HEAD
        if(loader === 'Scotland2') {
            return <ValidModLoaderMenu device={device} modStatus={modStatus} setModStatus={setModStatus} quit={() => quit(null)}/>
        }   else    {
=======
        if (loader === 'Scotland2') {
            return <>
                <div className='container mainContainer'>
                    <h1>App is modded</h1>
                    {(isDragging || isLoading ) && <div className='dropOverlay'>
                        <div>
                            {isLoading ? "Loading..." : "Drop files here"}
                        </div>
                    </div>}
                    <p>Your Beat Saber install is modded, and its version is compatible with mods.</p>

                    {isDeveloperUrl ? <>
                        <p className="warning">Core mod functionality is disabled.</p>
                    </> : <>
                        <InstallStatus
                            modStatus={modStatus}
                            device={device}
                            onFixed={status => setModStatus(status)} />
                        <h4>Not sure what to do next?</h4>
                        <NextSteps />
                    </>}
                </div>
                <ModManager modStatus={modStatus}
                    setMods={setMods}
                    device={device}
                    gameVersion={modStatus.app_info.version}
                    quit={quit}
                />
            </>
        } else {
>>>>>>> d6b96703
            return <IncompatibleLoader device={device} loader={loader} quit={() => quit(null)} />
        }
    } else {
        return <PatchingMenu
            device={device}
            modStatus={modStatus}
            onCompleted={modStatus => setModStatus(modStatus)}
            initialDowngradingTo={null} />
    }
}

function ValidModLoaderMenu({ device, modStatus, setModStatus, quit }: { device: Adb,
    modStatus: ModStatus,
    setModStatus: (status: ModStatus) => void
    quit: () => void}) {
    return <>
        <div className='container mainContainer'>
            <h1>App is modded</h1>
            <UpdateInfo modStatus={modStatus} device={device} quit={quit}/>

            {isDeveloperUrl ? <>
                <p className="warning">Core mod functionality is disabled.</p>
            </> : <>
                <InstallStatus
                        modStatus={modStatus}
                        device={device}
                        onFixed={status => setModStatus(status)}/>
                <h4>Not sure what to do next?</h4>
                <NextSteps />
            </>}
        </div>

        <ModManager modStatus={modStatus}
            setMods={mods => setModStatus({ ...modStatus, installed_mods: mods })}
            device={device}
            gameVersion={modStatus.app_info!.version}
            quit={quit}
        />
    </>
}

interface InstallStatusProps {
    modStatus: ModStatus
    onFixed: (newStatus: ModStatus) => void,
    device: Adb
}

function InstallStatus(props: InstallStatusProps) {
    const { modStatus, onFixed, device } = props;

    const [logEvents, addLogEvent] = useLog();
    const [error, setError] = useState(null as string | null);
    const [fixing, setFixing] = useState(false);


    if (modStatus.modloader_present && modStatus.core_mods?.all_core_mods_installed) {
        return <p>Everything should be ready to go! &#9989;</p>
    } else {
        return <div>
            <h3 className="warning">Problems found with your install:</h3>
            <p>These must be fixed before custom songs will work!</p>
            <ul>
                {!modStatus.modloader_present &&
                    <li>Modloader not found &#10060;</li>}
                {!modStatus.core_mods?.all_core_mods_installed &&
                    <li>Core mods missing or out of date &#10060;</li>}
            </ul>
            <button onClick={async () => {
                try {
                    setFixing(true);
                    onFixed(await quickFix(device, modStatus, addLogEvent));
                } catch (e) {
                    setError(String(e));
                } finally {
                    setFixing(false);
                }
            }}>Fix issues</button>

            <SyncingModal isVisible={fixing} title="Fixing issues" logEvents={logEvents} />
            <ErrorModal title="Failed to fix issues"
                description={error!}
                isVisible={error != null}
                onClose={() => setError(null)} />
        </div>
    }
}

function UpdateInfo({ modStatus, device, quit }: { modStatus: ModStatus, device: Adb, quit: () => void }) {
    const sortedModdableVersions = modStatus.core_mods?.supported_versions.sort(CompareBeatSaberVersions)!;
    const newerUpdateExists = modStatus.app_info?.version !== sortedModdableVersions[0];

    const [updateWindowOpen, setUpdateWindowOpen] = useState(false);

    return <>
        <p>Your Beat Saber install is modded, and its version is compatible with mods.</p>
        {newerUpdateExists && <p>&#10071; &#65039;&#10071; &#65039; However, an updated moddable version is available! <ClickableLink onClick={() => setUpdateWindowOpen(true)}>Click here to update</ClickableLink></p>}

        <Modal isVisible={updateWindowOpen}>
            <h2>Update Beat Saber</h2>
            <p>To update to the latest moddable version, simply:</p>
            <ol>
                <li>Uninstall Beat Saber with the button below.</li>
                <li>Reinstall Beat Saber in your headset.</li>
                <li>Open back up MBF to mod the version you just installed.</li>
            </ol>
            <button onClick={() => {
                uninstallBeatSaber(device);
                quit();
            }}>Uninstall Beat Saber</button>
            <button onClick={() => setUpdateWindowOpen(false)} className="discreetButton">Cancel</button>
            <br/><br/>
            <h3>What about my maps/mods/scores/qosmetics?</h3>
            <ul>
                <li><em>Maps and scores will remain safe</em> as they are held in a separate folder to the game files, so will not be deleted when you uninstall.</li>
                <li>Qosmetics will not be deleted, however you can only use them if the qosmetics mods are available for the new version. You can always move back to your current version later if you miss them.</li>
                <li><em>All currently installed mods will be removed.</em> (the new core mods for the updated version will be installed automatically) You can reinstall them once you have updated (if they are available for the newer version)</li>
            </ul>
        </Modal>
    </>
}

interface PatchingMenuProps {
    modStatus: ModStatus
    device: Adb,
    onCompleted: (newStatus: ModStatus) => void,
    initialDowngradingTo: string | null
}

function PatchingMenu(props: PatchingMenuProps) {
    const [isPatching, setIsPatching] = useState(false);
    const [logEvents, addLogEvent] = useLog();
    const [patchingError, setPatchingError] = useState(null as string | null);
    const [selectingPerms, setSelectingPerms] = useState(false);
    const [versionSelectOpen, setVersionSelectOpen] = useState(false);
    const [versionOverridden, setVersionOverridden] = useState(false);

    const [manifestMod, setManifestMod] = useState({
        add_permissions: [],
        add_features: []
    } as ManifestMod);

<<<<<<< HEAD
    const { onCompleted, modStatus, device, initialDowngradingTo } = props;
    const [downgradingTo, setDowngradingTo] = useState(initialDowngradingTo);
    const downgradeChoices = GetSortedDowngradableVersions(modStatus)!
        .filter(version => version != initialDowngradingTo);

    if(!isPatching) {
        return <div className='container mainContainer'>
            {downgradingTo !== null && <DowngradeMessage
                toVersion={downgradingTo}
                wasUserSelected={versionOverridden}
                requestedVersionChange={() => setVersionSelectOpen(true)}
                canChooseAnotherVersion={downgradeChoices.length > 0}
                requestedResetToDefault={() => {
                setDowngradingTo(initialDowngradingTo);
                setVersionOverridden(false);
            }} />}

            {downgradingTo === null && <VersionSupportedMessage
                version={modStatus.app_info!.version}
                requestedVersionChange={() => setVersionSelectOpen(true)}
                canChooseAnotherVersion={downgradeChoices.length > 0}/>}
            <PatchingAdvancedOptions
                isVisible={versionSelectOpen && downgradeChoices.length > 0}
                downgradeVersions={downgradeChoices}
                onConfirm={version => {
                    if(version !== null) {
                        setDowngradingTo(version);
                        setVersionOverridden(true);
                    }
                    setVersionSelectOpen(false);
                }} />
            
            <h2 className='warning'>READ CAREFULLY</h2>
            <p>Mods and custom songs are not supported by Beat Games. You may experience bugs and crashes that you wouldn't in a vanilla game.</p>
=======
    const { onCompleted, modStatus, device, downgradingTo } = props;
    if (!isPatching) {
        return <div className='container mainContainer'>
            {downgradingTo !== null && <DowngradeMessage toVersion={downgradingTo} />}
            {downgradingTo === null && <VersionSupportedMessage version={modStatus.app_info!.version} />}

            <h2 className='warning'>READ CAREFULLY</h2>
            <p>Mods and custom songs are not supported by Beat Games. You may experience bugs and crashes that you wouldn't in a vanilla game.</p>
            <b>In addition, by modding the game you will lose access to both vanilla leaderboards and vanilla multiplayer.</b> (Modded leaderboards/servers are available.)
            <br />
>>>>>>> d6b96703
            <div>
                <button className="discreetButton" id="permissionsButton" onClick={() => setSelectingPerms(true)}>Permissions</button>
                <button className="largeCenteredButton" onClick={async () => {
                    setIsPatching(true);
                    try {
                        onCompleted(await patchApp(device, modStatus, downgradingTo, manifestMod, false, isDeveloperUrl, addLogEvent));
                    } catch (e) {
                        setPatchingError(String(e));
                        setIsPatching(false);
                    }
                }}>Mod the app</button>
            </div>

            <ErrorModal
                isVisible={patchingError != null}
                title={"Failed to install mods"}
                description={'An error occured while patching ' + patchingError}
                onClose={() => setPatchingError(null)} />

            <Modal isVisible={selectingPerms}>
                <h2>Change Permissions</h2>
                <p>Certain mods require particular Android permissions to be set on the Beat Saber app in order to work correctly.</p>
                <p>(You can change these permissions later, so don't worry about enabling them all now unless you know which ones you need.)</p>
                <PermissionsMenu manifestMod={manifestMod}
                    setManifestMod={manifestMod => setManifestMod(manifestMod)} />
                <button className="largeCenteredButton" onClick={() => setSelectingPerms(false)}>Confirm permissions</button>
            </Modal>

        </div>
    } else {
        return <div className='container mainContainer'>
            <h1>App is being patched</h1>
            <p>This should only take a few minutes, but might take up to 10 on a very slow internet connection.</p>
            <p className='warning'>You must not disconnect your device during this process.</p>
            <LogWindow events={logEvents} />
        </div>
    }
}

function PatchingAdvancedOptions({ downgradeVersions, onConfirm, isVisible }:
    {
        downgradeVersions: string[],
        isVisible: boolean,
        onConfirm: (version: string | null) => void
    }) {

    const [selected, setSelected] = useState(null as string | null);

    return <Modal isVisible={isVisible}>
        <h2>Choose a different game version</h2>
        <p>Using this menu, you can make MBF downgrade to a version other than the latest moddable version.</p>
        <p>This is not recommended, and you should only do it if there are specific mods you wish to use that aren't available on the latest version.</p>
        <p><b>Please note that MBF is not capable of modding Beat Saber 1.28 or lower.</b></p>
        <p>Click a version then confirm the downgrade:</p>
        <SelectableList options={downgradeVersions} choiceSelected={choice => setSelected(choice)} />
        <br/>
        <button onClick={() => {
            setSelected(null);
            onConfirm(selected);
        }}>{selected === null ? <>Use latest moddable</> : <>Confirm downgrade</>}</button>
    </Modal>
}

function ClickableLink({ onClick, children }: { onClick: () => void, children: ReactNode }) {
    return <a className="clickableLink" onClick={onClick}>{children}</a>
}

function VersionSupportedMessage({ version, requestedVersionChange, canChooseAnotherVersion }: { version: string, requestedVersionChange: () => void, canChooseAnotherVersion: boolean }) {
    return <>
        <h1>Install Custom Songs</h1>
        {isDeveloperUrl ?
            <p className="warning">Mod development mode engaged: bypassing version check.
<<<<<<< HEAD
            This will not help you unless you are a mod developer!</p> : <>
            <p>Your app has version {trimGameVersion(version)}, which is supported by mods! {canChooseAnotherVersion && <ClickableLink onClick={requestedVersionChange}>(choose another version)</ClickableLink>}</p>
            <p>To get your game ready for custom songs, ModsBeforeFriday will next patch your Beat Saber app and install some essential mods.
            Once this is done, you will be able to manage your custom songs <b>inside the game.</b></p>
        </>}
=======
                This will not help you unless you are a mod developer!</p> : <>
                <p>Your app has version {trimGameVersion(version)}, which is supported by mods!</p>
                <p>To get your game ready for custom songs, ModsBeforeFriday will next patch your Beat Saber app and install some essential mods.
                    Once this is done, you will be able to manage your custom songs <b>inside the game.</b></p>
            </>}
>>>>>>> d6b96703
    </>
}

function DowngradeMessage({ toVersion, wasUserSelected, requestedVersionChange, requestedResetToDefault, canChooseAnotherVersion }: { toVersion: string, wasUserSelected: boolean,
    requestedVersionChange: () => void,
    requestedResetToDefault: () => void,
    canChooseAnotherVersion: boolean }) {
    return <>
        <h1>Downgrade and set up mods</h1>
        {wasUserSelected ? (<><p>You have decided to downgrade to a version older than the latest moddable version. <b>Only do this if you know why you want to!</b> <ClickableLink onClick={requestedResetToDefault}>(reverse decision)</ClickableLink></p></>)
        : <>
            <p>MBF has detected that your version of Beat Saber doesn't support mods!</p>
            <p>Fortunately for you, your version can be downgraded automatically to the latest moddable version: {trimGameVersion(toVersion)} {canChooseAnotherVersion && <ClickableLink onClick={requestedVersionChange}>(choose another version)</ClickableLink>}</p>
        </>}
        <p><span className='warning'><b>NOTE:</b></span> By downgrading, you will lose access to any DLC or other content that is not present in version {trimGameVersion(toVersion)}. If you decide to stop using mods and reinstall vanilla Beat Saber, however, then you will get this content back.</p>
    </>
}

interface IncompatibleLoaderProps {
    loader: ModLoader,
    device: Adb,
    quit: () => void
}

function NotSupported({ version, quit, device }: { version: string, quit: () => void, device: Adb }) {
    return <div className='container mainContainer'>
        <h1>Unsupported Version</h1>
        <p className='warning'>Read this message in full before asking for help if needed!</p>

        <p>You have Beat Saber v{trimGameVersion(version)} installed, but this version has no support for mods!</p>
        <p>Normally, MBF would attempt to downgrade (un-update) your Beat Saber version to a version with mod support, but this is only possible if you have the latest version of Beat Saber installed.</p>
        <p>Please uninstall Beat Saber using the button below, then reinstall the latest version of Beat Saber using the Meta store.</p>

        <h4>Already have the latest version?</h4>
        <p>When a new Beat Saber version is added, the developer(s) of MBF must add the new version so you can downgrade. They're probably asleep right now, so give it a few hours.</p>


        <button onClick={async () => {
            await uninstallBeatSaber(device);
            quit();
        }}>Uninstall Beat Saber</button>
    </div>
}

function IncompatibleLoader(props: IncompatibleLoaderProps) {
    const { loader, device, quit } = props;
    return <div className='container mainContainer'>
        <h1>Incompatible Modloader</h1>
        <p>Your app is patched with {loader === 'QuestLoader' ? "the QuestLoader" : "an unknown"} modloader, which isn't supported by MBF.</p>
        <p>You will need to uninstall your app and reinstall the latest vanilla version so that the app can be re-patched with Scotland2.</p>
        <p>Do not be alarmed! Your custom songs will not be lost.</p>

        <button onClick={async () => {
            await uninstallBeatSaber(device);
            quit();
        }}>Uninstall Beat Saber</button>
    </div>
}

function IncompatibleAlreadyModded({ device, quit, installedVersion }: {
    device: Adb,
    quit: () => void, installedVersion: string
}) {
    return <div className='container mainContainer'>
        <h1>Incompatible Version Patched</h1>

        <p>Your Beat Saber app has a modloader installed, but the game version ({trimGameVersion(installedVersion)}) has no support for mods!</p>
        <p>To fix this, uninstall Beat Saber and reinstall the latest version. MBF can then downgrade this automatically to the latest moddable version.</p>

        <button onClick={async () => {
            await uninstallBeatSaber(device);
            quit();
        }}>Uninstall Beat Saber</button>
    </div>
}

function NextSteps() {
    return <ul>
        <li>Load up the game and look left. A menu should be visible that shows your mods.</li>
        <li>Click the <b>"SongDownloader"</b> mod and browse for custom songs in-game.</li>
        <li>Download additional mods below!</li>
    </ul>
}<|MERGE_RESOLUTION|>--- conflicted
+++ resolved
@@ -1,26 +1,16 @@
 import { Adb } from '@yume-chan/adb';
-<<<<<<< HEAD
-import { loadModStatus, patchApp, quickFix } from "./Agent";
+import { importFile, importModUrl, loadModStatus, patchApp, quickFix, setModStatuses } from "./Agent";
 import { ReactNode, useEffect, useState } from 'react';
-import { ModLoader, ModStatus } from './Messages';
-=======
-import { importFile, importModUrl, loadModStatus, patchApp, quickFix, setModStatuses } from "./Agent";
-import { useEffect, useState } from 'react';
 import { ImportedMod, ModLoader, ModStatus } from './Messages';
->>>>>>> d6b96703
 import './css/DeviceModder.css';
 import { LogWindow, useLog } from './components/LogWindow';
 import { ErrorModal, Modal, SyncingModal } from './components/Modal';
 import { ModManager } from './components/ModManager';
 import { ManifestMod, Mod, trimGameVersion } from './Models';
 import { PermissionsMenu } from './components/PermissionsMenu';
-<<<<<<< HEAD
 import { SelectableList } from './components/SelectableList';
-=======
-import { Collapsible } from './components/Collapsible';
+import { toast } from 'react-toastify';
 import useFileDropper from './hooks/useFileDropper';
-import { toast } from 'react-toastify';
->>>>>>> d6b96703
 
 interface DeviceModderProps {
     device: Adb,
@@ -160,17 +150,10 @@
         </div>
     } else if (!(modStatus.core_mods.supported_versions.includes(modStatus.app_info.version)) && !isDeveloperUrl) {
         // Check if we can downgrade to a supported version
-<<<<<<< HEAD
         const downgradeVersions = GetSortedDowngradableVersions(modStatus);
         console.log("Available versions to downgrade: " + downgradeVersions);
         if(downgradeVersions === undefined || downgradeVersions.length === 0) {
-=======
-        const downgradeVersion = modStatus.core_mods
-            .downgrade_versions
-            .find(version => modStatus.core_mods!.supported_versions.includes(version));
-
-        if (downgradeVersion === undefined) {
->>>>>>> d6b96703
+
             return <NotSupported version={modStatus.app_info.version} device={device} quit={() => quit(undefined)} />
         } else if (modStatus.app_info.loader_installed !== null) {
             // App is already patched, and we COULD in theory downgrade this version normally, but since it has been modified, the diffs will not work.
@@ -187,42 +170,9 @@
 
     } else if (modStatus.app_info.loader_installed !== null) {
         let loader = modStatus.app_info.loader_installed;
-<<<<<<< HEAD
         if(loader === 'Scotland2') {
             return <ValidModLoaderMenu device={device} modStatus={modStatus} setModStatus={setModStatus} quit={() => quit(null)}/>
         }   else    {
-=======
-        if (loader === 'Scotland2') {
-            return <>
-                <div className='container mainContainer'>
-                    <h1>App is modded</h1>
-                    {(isDragging || isLoading ) && <div className='dropOverlay'>
-                        <div>
-                            {isLoading ? "Loading..." : "Drop files here"}
-                        </div>
-                    </div>}
-                    <p>Your Beat Saber install is modded, and its version is compatible with mods.</p>
-
-                    {isDeveloperUrl ? <>
-                        <p className="warning">Core mod functionality is disabled.</p>
-                    </> : <>
-                        <InstallStatus
-                            modStatus={modStatus}
-                            device={device}
-                            onFixed={status => setModStatus(status)} />
-                        <h4>Not sure what to do next?</h4>
-                        <NextSteps />
-                    </>}
-                </div>
-                <ModManager modStatus={modStatus}
-                    setMods={setMods}
-                    device={device}
-                    gameVersion={modStatus.app_info.version}
-                    quit={quit}
-                />
-            </>
-        } else {
->>>>>>> d6b96703
             return <IncompatibleLoader device={device} loader={loader} quit={() => quit(null)} />
         }
     } else {
@@ -364,7 +314,6 @@
         add_features: []
     } as ManifestMod);
 
-<<<<<<< HEAD
     const { onCompleted, modStatus, device, initialDowngradingTo } = props;
     const [downgradingTo, setDowngradingTo] = useState(initialDowngradingTo);
     const downgradeChoices = GetSortedDowngradableVersions(modStatus)!
@@ -399,18 +348,6 @@
             
             <h2 className='warning'>READ CAREFULLY</h2>
             <p>Mods and custom songs are not supported by Beat Games. You may experience bugs and crashes that you wouldn't in a vanilla game.</p>
-=======
-    const { onCompleted, modStatus, device, downgradingTo } = props;
-    if (!isPatching) {
-        return <div className='container mainContainer'>
-            {downgradingTo !== null && <DowngradeMessage toVersion={downgradingTo} />}
-            {downgradingTo === null && <VersionSupportedMessage version={modStatus.app_info!.version} />}
-
-            <h2 className='warning'>READ CAREFULLY</h2>
-            <p>Mods and custom songs are not supported by Beat Games. You may experience bugs and crashes that you wouldn't in a vanilla game.</p>
-            <b>In addition, by modding the game you will lose access to both vanilla leaderboards and vanilla multiplayer.</b> (Modded leaderboards/servers are available.)
-            <br />
->>>>>>> d6b96703
             <div>
                 <button className="discreetButton" id="permissionsButton" onClick={() => setSelectingPerms(true)}>Permissions</button>
                 <button className="largeCenteredButton" onClick={async () => {
@@ -483,19 +420,11 @@
         <h1>Install Custom Songs</h1>
         {isDeveloperUrl ?
             <p className="warning">Mod development mode engaged: bypassing version check.
-<<<<<<< HEAD
             This will not help you unless you are a mod developer!</p> : <>
             <p>Your app has version {trimGameVersion(version)}, which is supported by mods! {canChooseAnotherVersion && <ClickableLink onClick={requestedVersionChange}>(choose another version)</ClickableLink>}</p>
             <p>To get your game ready for custom songs, ModsBeforeFriday will next patch your Beat Saber app and install some essential mods.
             Once this is done, you will be able to manage your custom songs <b>inside the game.</b></p>
         </>}
-=======
-                This will not help you unless you are a mod developer!</p> : <>
-                <p>Your app has version {trimGameVersion(version)}, which is supported by mods!</p>
-                <p>To get your game ready for custom songs, ModsBeforeFriday will next patch your Beat Saber app and install some essential mods.
-                    Once this is done, you will be able to manage your custom songs <b>inside the game.</b></p>
-            </>}
->>>>>>> d6b96703
     </>
 }
 
